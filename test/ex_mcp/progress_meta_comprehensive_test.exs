defmodule ExMCP.ProgressMetaComprehensiveTest do
  @moduledoc """
  Comprehensive test suite for progress tokens and _meta field support.

  Tests that all MCP methods properly support:
  1. Progress tokens in _meta field for long-running operations
  2. _meta field passthrough to handlers
  3. Progress notification sending
  4. Proper validation and error handling
  """

  use ExUnit.Case, async: true

<<<<<<< HEAD
  alias ExMCP.{Client, Server}
=======
  alias ExMCP.{Client, Protocol, Server}
>>>>>>> ce77cc40

  defmodule ComprehensiveHandler do
    use ExMCP.Server.Handler
    require Logger

    @impl true
    def init(_args) do
      {:ok,
       %{
         operations: %{},
         received_meta: %{}
       }}
    end

    @impl true
    def handle_initialize(_params, state) do
      {:ok,
       %{
         protocolVersion: "2025-03-26",
         serverInfo: %{
           name: "comprehensive-test-server",
           version: "1.0.0"
         },
         capabilities: %{
           tools: %{},
           resources: %{},
           prompts: %{},
           completion: %{},
           sampling: %{}
         }
       }, state}
    end

    @impl true
    def handle_list_tools(cursor, state) do
      # Check if _meta was passed through
      meta = extract_meta_from_cursor(cursor)
      state = store_received_meta(state, "list_tools", meta)

      tools = [
        %{
          name: "progress_tool",
          description: "Tool that reports progress",
          inputSchema: %{
            type: "object",
            properties: %{
              duration: %{type: "integer"},
              steps: %{type: "integer"}
            }
          }
        },
        %{
          name: "meta_echo",
          description: "Echoes back the _meta field",
          inputSchema: %{type: "object"}
        }
      ]

      # Simulate progress if token provided
      if meta && meta["progressToken"] do
        send_progress_updates(meta["progressToken"], 3)
      end

      {:ok, tools, nil, state}
    end

    @impl true
    def handle_call_tool(name, arguments, state) do
      # Extract _meta from arguments
      {meta, args} = Map.pop(arguments, "_meta")
      state = store_received_meta(state, "call_tool:#{name}", meta)

      case name do
        "progress_tool" ->
          handle_progress_tool(args, meta, state)

        "meta_echo" ->
          # Return the _meta field that was passed
          result = %{
            type: "text",
            text: "Received _meta: #{inspect(meta)}"
          }

          {:ok, [result], state}

        _ ->
          {:error, "Unknown tool: #{name}", state}
      end
    end

    @impl true
    def handle_list_resources(cursor, state) do
      meta = extract_meta_from_cursor(cursor)
      state = store_received_meta(state, "list_resources", meta)

      if meta && meta["progressToken"] do
        send_progress_updates(meta["progressToken"], 2)
      end

      resources = [
        %{
          uri: "test://resource1",
          name: "Test Resource 1",
          mimeType: "text/plain"
        }
      ]

      {:ok, resources, nil, state}
    end

    @impl true
    def handle_read_resource(uri, state) do
      # Note: read_resource doesn't have _meta in spec, but let's test
      # that we handle it gracefully if provided
      meta = extract_meta_from_uri(uri)
      state = store_received_meta(state, "read_resource:#{uri}", meta)

      content = [
        %{
          uri: uri,
          mimeType: "text/plain",
          text: "Resource content for #{uri}"
        }
      ]

      {:ok, content, state}
    end

    @impl true
    def handle_list_prompts(cursor, state) do
      meta = extract_meta_from_cursor(cursor)
      state = store_received_meta(state, "list_prompts", meta)

      if meta && meta["progressToken"] do
        send_progress_updates(meta["progressToken"], 1)
      end

      prompts = [
        %{
          name: "test_prompt",
          description: "A test prompt"
        }
      ]

      {:ok, prompts, nil, state}
    end

    @impl true
    def handle_get_prompt(name, arguments, state) do
      # Extract _meta from arguments
      {meta, _args} = Map.pop(arguments, "_meta")
      state = store_received_meta(state, "get_prompt:#{name}", meta)

      if meta && meta["progressToken"] do
        send_progress_updates(meta["progressToken"], 2)
      end

      prompt = %{
        name: name,
        description: "Test prompt",
        messages: [
          %{
            role: "user",
            content: %{
              type: "text",
              text: "Test prompt content"
            }
          }
        ]
      }

      {:ok, prompt, state}
    end

    @impl true
    def handle_complete(ref, params, state) do
      # Extract _meta from params
      {meta, _params} = Map.pop(params, "_meta")
      state = store_received_meta(state, "complete:#{ref}", meta)

      if meta && meta["progressToken"] do
        # Simulate streaming completion with progress
        Task.start(fn ->
          token = meta["progressToken"]

          for i <- 1..5 do
            Process.sleep(100)
            Server.notify_progress(self(), token, i, 5, "Generating chunk #{i}")
          end
        end)
      end

      completion = %{
        choices: [
          %{
            message: %{
              role: "assistant",
              content: %{
                type: "text",
                text: "Completed response for #{ref}"
              }
            }
          }
        ]
      }

      {:ok, completion, state}
    end

    @impl true
    def handle_create_message(params, state) do
      # Extract _meta from params
      {meta, message_params} = Map.pop(params, "_meta")
      state = store_received_meta(state, "create_message", meta)

      if meta && meta["progressToken"] do
        # Simulate message creation with progress
        send_progress_updates(meta["progressToken"], 3)
      end

      model = Map.get(message_params, "modelPreferences", %{})

      message = %{
        role: "assistant",
        content: %{
          type: "text",
          text: "Created message with model: #{inspect(model)}"
        }
      }

      {:ok, message, state}
    end

    # Helper to get handler state for testing
    def get_received_meta(_server_pid) do
      # Since we can't directly get handler state, return empty map
      # In a real test, we would verify behavior through other means
      %{}
    end

    defp handle_progress_tool(%{"duration" => duration, "steps" => steps}, meta, state) do
      if meta && meta["progressToken"] do
        # Start async progress reporting
        token = meta["progressToken"]

        Task.start(fn ->
          step_duration = div(duration, steps)

          for i <- 1..steps do
            Process.sleep(step_duration)
            Server.notify_progress(self(), token, i, steps, "Step #{i} of #{steps}")
          end
        end)
      end

      # Simulate work
      Process.sleep(duration)

      result = %{
        type: "text",
        text: "Completed #{steps} steps in #{duration}ms"
      }

      {:ok, [result], state}
    end

    defp extract_meta_from_cursor(nil), do: nil

    defp extract_meta_from_cursor(cursor) when is_binary(cursor) do
      # In a real implementation, cursor might encode meta
      nil
    end

    defp extract_meta_from_cursor(%{"_meta" => meta}), do: meta
    defp extract_meta_from_cursor(_), do: nil

    defp extract_meta_from_uri(_uri), do: nil

    defp store_received_meta(state, _method, nil), do: state

    defp store_received_meta(state, method, meta) do
      put_in(state.received_meta[method], meta)
    end

    defp send_progress_updates(token, count) do
      Task.start(fn ->
        for i <- 1..count do
          Process.sleep(50)
          Server.notify_progress(self(), token, i, count, "Progress #{i}/#{count}")
        end
      end)
    end
  end

  describe "Progress Token Support" do
    setup do
      {:ok, server} =
        Server.start_link(
          transport: :beam,
          handler: ComprehensiveHandler,
          name: :progress_test_server
        )

      {:ok, client} =
        Client.start_link(
          transport: :beam,
          server: :progress_test_server
        )

      # Wait for initialization
      Process.sleep(100)

      on_exit(fn ->
        if Process.alive?(client), do: GenServer.stop(client)
        if Process.alive?(server), do: GenServer.stop(server)
      end)

      {:ok, client: client, server: server}
    end

    test "tools/call supports progress token in _meta", %{client: client} do
      # Progress notifications are sent through the transport
      # No need to explicitly subscribe

      # Call tool with progress token
      token = "tool-progress-#{System.unique_integer()}"

      result =
        Client.call_tool(
          client,
          "progress_tool",
          %{
            "duration" => 500,
            "steps" => 5
          },
          meta: %{"progressToken" => token}
        )

      # Result should complete successfully
      assert {:ok, %{content: [%{type: "text", text: text}]}} = result
      assert text =~ "Completed 5 steps"

      # Note: Progress notifications are sent to the client transport,
      # not directly to this test process
    end

    test "tools/list can include progress token", %{client: client} do
      # Progress notifications are sent through the transport
      # No need to explicitly subscribe

      # Current API doesn't support _meta in list_tools, but let's test
      # that it doesn't break anything
      assert {:ok, %{tools: tools}} = Client.list_tools(client)
      assert length(tools) > 0
    end

    test "resources/list can include progress token", %{client: client} do
      # Progress notifications are sent through the transport
      # No need to explicitly subscribe

      # Similar limitation - API doesn't expose _meta for list operations yet
      assert {:ok, %{resources: resources}} = Client.list_resources(client)
      assert length(resources) > 0
    end

    test "prompts/get supports progress token", %{client: client} do
      # Progress notifications are sent through the transport

      # Get prompt with progress token
      token = "prompt-progress-#{System.unique_integer()}"

      # Now we can pass _meta to get_prompt
      assert {:ok, prompt} =
               Client.get_prompt(client, "test_prompt", %{}, meta: %{"progressToken" => token})

      assert prompt.name == "test_prompt"
    end

    test "completion/complete supports progress token", %{client: client} do
      # Progress notifications are sent through the transport

      token = "complete-progress-#{System.unique_integer()}"

      # Now we can pass _meta to complete
      result =
        Client.complete(
          client,
          "test-ref",
          %{
            "messages" => [%{"role" => "user", "content" => "Test"}]
          },
          meta: %{"progressToken" => token}
        )

      assert {:ok, completion} = result
      assert completion.choices != nil
    end

    test "progress notifications follow spec requirements", %{client: client} do
      # Progress notifications are sent through the transport

      token = "spec-test-#{System.unique_integer()}"

      # Call tool that sends multiple progress updates
      result_task =
        Task.async(fn ->
          Client.call_tool(
            client,
            "progress_tool",
            %{
              "duration" => 300,
              "steps" => 3
            },
            meta: %{"progressToken" => token}
          )
        end)

      # Wait for task to complete
      {:ok, _result} = Task.await(result_task)

      # Note: Progress notifications are sent to the client transport,
      # not directly to this test process. In a real implementation,
      # the client would receive these notifications through the transport.
    end
  end

  describe "_meta Field Support" do
    setup do
      {:ok, server} =
        Server.start_link(
          transport: :beam,
          handler: ComprehensiveHandler,
          name: :meta_test_server
        )

      {:ok, client} =
        Client.start_link(
          transport: :beam,
          server: :meta_test_server
        )

      Process.sleep(100)

      on_exit(fn ->
        if Process.alive?(client), do: GenServer.stop(client)
        if Process.alive?(server), do: GenServer.stop(server)
      end)

      {:ok, client: client, server: server}
    end

    test "tools/call passes _meta to handler", %{client: client, server: _server} do
      # Call tool with custom _meta fields
      meta = %{
        "progressToken" => "test-123",
        "requestId" => "custom-request-id",
        "customField" => "custom-value"
      }

      result =
        Client.call_tool(client, "meta_echo", %{}, meta: meta)

      assert {:ok, %{content: [%{text: text}]}} = result
      assert text =~ "custom-request-id"
      assert text =~ "custom-value"

      # Note: We can't directly verify handler state in this test setup
      # The fact that the response includes the meta fields proves it was received
    end

    test "_meta field is stripped from tool arguments", %{client: client} do
      # The handler should receive _meta separately from arguments
      result =
        Client.call_tool(
          client,
          "meta_echo",
          %{
            "normalArg" => "value"
          },
          meta: %{"token" => "123"}
        )

      assert {:ok, %{content: [%{text: text}]}} = result
      # Handler should see _meta but not in the arguments
      assert text =~ "token"
    end

    test "_meta supports arbitrary fields", %{client: client, server: _server} do
      # Test that any fields can be passed in _meta
      meta = %{
        "progressToken" => "abc",
        "traceId" => "trace-123",
        "userId" => "user-456",
        "nested" => %{
          "field1" => "value1",
          "field2" => 42
        }
      }

      # Call the tool with meta
      {:ok, result} = Client.call_tool(client, "meta_echo", %{}, meta: meta)

      # The response should indicate meta was received
      assert result.content |> hd |> Map.get(:text) =~ "progressToken"
    end

    test "missing _meta field doesn't break requests", %{client: client} do
      # Ensure backwards compatibility
      result =
        Client.call_tool(client, "meta_echo", %{
          "arg1" => "value1"
        })

      assert {:ok, %{content: [%{text: text}]}} = result
      # No meta received
      assert text =~ "nil"
    end
  end

  describe "Error Handling" do
    setup do
      {:ok, server} =
        Server.start_link(
          transport: :beam,
          handler: ComprehensiveHandler,
          name: :error_test_server
        )

      {:ok, client} =
        Client.start_link(
          transport: :beam,
          server: :error_test_server
        )

      Process.sleep(100)

      on_exit(fn ->
        if Process.alive?(client), do: GenServer.stop(client)
        if Process.alive?(server), do: GenServer.stop(server)
      end)

      {:ok, client: client, server: server}
    end

    test "invalid progress token type is handled", %{client: client} do
      # Progress token must be string or integer
      result =
        Client.call_tool(
          client,
          "progress_tool",
          %{
            "duration" => 100,
            "steps" => 1
          },
          meta: %{
            "progressToken" => %{"invalid" => "object"}
          }
        )

      # Should still work, just no progress notifications
      assert {:ok, _} = result
    end

    test "duplicate progress tokens across requests", %{client: client} do
      # Progress notifications are sent through the transport

      # Same token for multiple requests (not recommended but should work)
      token = "duplicate-token"

      # Start two operations with same token
      task1 =
        Task.async(fn ->
          Client.call_tool(
            client,
            "progress_tool",
            %{
              "duration" => 200,
              "steps" => 2
            },
            meta: %{"progressToken" => token}
          )
        end)

      task2 =
        Task.async(fn ->
          Client.call_tool(
            client,
            "progress_tool",
            %{
              "duration" => 200,
              "steps" => 2
            },
            meta: %{"progressToken" => token}
          )
        end)

      # Wait for both operations to complete
      # Progress notifications would be sent but not received by test process

      # Both tasks should complete
      assert {:ok, _} = Task.await(task1)
      assert {:ok, _} = Task.await(task2)
    end
  end

  describe "Integration with Existing Features" do
    setup do
      {:ok, server} =
        Server.start_link(
          transport: :beam,
          handler: ComprehensiveHandler,
          name: :integration_test_server
        )

      {:ok, client} =
        Client.start_link(
          transport: :beam,
          server: :integration_test_server
        )

      Process.sleep(100)

      on_exit(fn ->
        if Process.alive?(client), do: GenServer.stop(client)
        if Process.alive?(server), do: GenServer.stop(server)
      end)

      {:ok, client: client, server: server}
    end

    test "progress works with cancellation", %{client: client} do
      # Progress notifications are sent through the transport

      token = "cancel-progress-#{System.unique_integer()}"

      # Start long operation
      task =
        Task.async(fn ->
          Client.call_tool(
            client,
            "progress_tool",
            %{
              "duration" => 1000,
              "steps" => 10
            },
            meta: %{"progressToken" => token}
          )
        end)

      # Give some time for operation to start
      Process.sleep(200)

      # Cancel the operation
      [request_id | _] = Client.get_pending_requests(client)
      Client.send_cancelled(client, request_id, "User cancelled")

      # Task should be cancelled
      assert {:error, :cancelled} = Task.await(task)
    end

    test "progress integrates with logging", %{client: client} do
      # Progress operations should be loggable
      token = "log-progress-#{System.unique_integer()}"

      # Set debug log level to see progress logs
      {:ok, _} = Client.set_log_level(client, "debug")

      result =
        Client.call_tool(
          client,
          "progress_tool",
          %{
            "duration" => 200,
            "steps" => 2
          },
          meta: %{"progressToken" => token}
        )

      assert {:ok, _} = result
    end
  end
end<|MERGE_RESOLUTION|>--- conflicted
+++ resolved
@@ -11,11 +11,7 @@
 
   use ExUnit.Case, async: true
 
-<<<<<<< HEAD
-  alias ExMCP.{Client, Server}
-=======
   alias ExMCP.{Client, Protocol, Server}
->>>>>>> ce77cc40
 
   defmodule ComprehensiveHandler do
     use ExMCP.Server.Handler
